{
  "name": "eftify-drizzle-pg",
  "version": "0.0.19",
  "description": "Package that aims to bring basic EF-like queries, similar to LINQ syntax to Drizzle ORM",
  "main": "./lib/index.js",
  "files": [
    "lib/**/*"
  ],
  "scripts": {
    "dev": "tsx debug/index.ts",
    "dev-db-push-migrations": "drizzle-kit push --config drizzle.config.ts",
    "build": "tsc --project tsconfig.build.json",
    "clean": "rm -rf ./lib/",
    "cm": "cz",
    "test:watch": "jest --watch",
    "test": "jest --coverage --detectOpenHandles --forceExit",
    "typecheck": "tsc --noEmit"
  },
  "repository": {
    "type": "git",
    "url": "git+https://github.com/brunolau/eftify-drizzle-pg.git"
  },
  "license": "MIT",
  "author": {
    "name": "Bruno Laurinec",
    "email": "brunolau@users.noreply.github.com",
    "url": "https://github.com/brunolau"
  },
  "engines": {
    "node": ">=16.0"
  },
  "keywords": [
    "drizzle",
    "linq",
    "query"
  ],
  "bugs": {
    "url": "https://github.com/brunolau/eftify-drizzle-pg/issues"
  },
  "homepage": "github.com/brunolau/eftify-drizzle-pg",
  "devDependencies": {
	"@jest/globals": "^29.7.0",
	"@types/jest": "^29.5.14",
    "@types/node": "^22.7.5",
    "dotenv": "^16.4.1",
<<<<<<< HEAD
    "drizzle-kit": "0.31.1",
=======
    "drizzle-kit": "0.30.5",
>>>>>>> 37d4fd37
    "postgres": "^3.3.3",
    "tsx": "^4.7.1",
    "typescript": "^5.6.3",
	"ts-jest": "^29.3.4"
  },
  "peerDependencies": {
<<<<<<< HEAD
    "drizzle-orm": "^0.43.1"
=======
    "drizzle-orm": "^0.40.0"
>>>>>>> 37d4fd37
  },
  "release": {
    "branches": [
      "main"
    ],
    "plugins": [
      [
        "@semantic-release/commit-analyzer",
        {
          "preset": "conventionalcommits",
          "releaseRules": [
            {
              "type": "build",
              "scope": "deps",
              "release": "patch"
            }
          ]
        }
      ],
      [
        "@semantic-release/release-notes-generator",
        {
          "preset": "conventionalcommits",
          "presetConfig": {
            "types": [
              {
                "type": "feat",
                "section": "Features"
              },
              {
                "type": "fix",
                "section": "Bug Fixes"
              },
              {
                "type": "build",
                "section": "Dependencies and Other Build Updates",
                "hidden": false
              }
            ]
          }
        }
      ],
      "@semantic-release/npm",
      "@semantic-release/github"
    ]
  }
}<|MERGE_RESOLUTION|>--- conflicted
+++ resolved
@@ -43,22 +43,14 @@
 	"@types/jest": "^29.5.14",
     "@types/node": "^22.7.5",
     "dotenv": "^16.4.1",
-<<<<<<< HEAD
     "drizzle-kit": "0.31.1",
-=======
-    "drizzle-kit": "0.30.5",
->>>>>>> 37d4fd37
     "postgres": "^3.3.3",
     "tsx": "^4.7.1",
     "typescript": "^5.6.3",
 	"ts-jest": "^29.3.4"
   },
   "peerDependencies": {
-<<<<<<< HEAD
     "drizzle-orm": "^0.43.1"
-=======
-    "drizzle-orm": "^0.40.0"
->>>>>>> 37d4fd37
   },
   "release": {
     "branches": [
